'use client';

import { useState, useEffect } from 'react';
import { useParams, useRouter } from 'next/navigation';
// import { toast } from 'react-hot-toast';
import { Button } from '../../../../../components/Button';
import { Input } from '../../../../../components/ui/Input';
import { Textarea } from '../../../../../components/ui/Textarea';
import { Label } from '../../../../../components/ui/Label';
import { Card, CardBody, CardHeader } from '../../../../../components/Card';
import { Badge } from '../../../../../components/ui/Badge';
import { Switch } from '../../../../../components/ui/Switch';
// Using inline SVG icons (consistent with other admin pages)
// Using alert for notifications (consistent with other admin pages)

interface NavigationPage {
  id: string;
  agent_key: string;
  page_slug: string;
  title: string;
  description?: string;
  keywords: string[];
  examples: string[];
  priority: number;
  is_active: boolean;
  created_at: string;
  updated_at: string;
}

export default function NavigationPagesPage() {
  const params = useParams();
  const router = useRouter();
  const agentKey = params.agentKey as string;
  
  const [pages, setPages] = useState<NavigationPage[]>([]);
  const [loading, setLoading] = useState(true);
  const [editingId, setEditingId] = useState<string | null>(null);
  const [isCreating, setIsCreating] = useState(false);
  const [formData, setFormData] = useState<Partial<NavigationPage>>({
    page_slug: '',
    title: '',
    description: '',
    keywords: [],
    examples: [],
    priority: 0.5,
    is_active: true,
  });

  useEffect(() => {
    fetchPages();
  }, [agentKey]);

  const fetchPages = async () => {
    try {
      const response = await fetch(`/api/admin/navigation-pages/${agentKey}`);
      if (response.ok) {
        const data = await response.json();
        setPages(data);
      } else {
        alert('Failed to fetch navigation pages');
      }
    } catch (error) {
      alert('Error fetching navigation pages');
    } finally {
      setLoading(false);
    }
  };

  const handleCreate = async () => {
    try {
      const response = await fetch('/api/admin/navigation-pages', {
        method: 'POST',
        headers: { 'Content-Type': 'application/json' },
        body: JSON.stringify({
          ...formData,
          agent_key: agentKey,
        }),
      });

      if (response.ok) {
        const newPage = await response.json();
        setPages([...pages, newPage]);
        setIsCreating(false);
        resetForm();
        alert('Navigation page created successfully');
      } else {
        const error = await response.json();
        alert(error.error || 'Failed to create navigation page');
      }
    } catch (error) {
      alert('Error creating navigation page');
    }
  };

  const handleUpdate = async (id: string) => {
    try {
      const response = await fetch(`/api/admin/navigation-pages/${id}`, {
        method: 'PUT',
        headers: { 'Content-Type': 'application/json' },
        body: JSON.stringify(formData),
      });

      if (response.ok) {
        const updatedPage = await response.json();
        setPages(pages.map(p => p.id === id ? updatedPage : p));
        setEditingId(null);
        resetForm();
        alert('Navigation page updated successfully');
      } else {
        const error = await response.json();
        alert(error.error || 'Failed to update navigation page');
      }
    } catch (error) {
      alert('Error updating navigation page');
    }
  };

  const handleDelete = async (id: string) => {
    if (!confirm('Are you sure you want to delete this navigation page?')) return;

    try {
      const response = await fetch(`/api/admin/navigation-pages/${id}`, {
        method: 'DELETE',
      });

      if (response.ok) {
        setPages(pages.filter(p => p.id !== id));
<<<<<<< HEAD
        console.log('Navigation page deleted successfully');
      } else {
        const error = await response.json();
        console.error(error.error || 'Failed to delete navigation page');
      }
    } catch (error) {
      console.error('Error deleting navigation page');
=======
        alert('Navigation page deleted successfully');
      } else {
        const error = await response.json();
        alert(error.error || 'Failed to delete navigation page');
      }
    } catch (error) {
      alert('Error deleting navigation page');
>>>>>>> df117aab
    }
  };

  const startEdit = (page: NavigationPage) => {
    setEditingId(page.id);
    setFormData({
      page_slug: page.page_slug,
      title: page.title,
      description: page.description || '',
      keywords: [...page.keywords],
      examples: [...page.examples],
      priority: page.priority,
      is_active: page.is_active,
    });
  };

  const cancelEdit = () => {
    setEditingId(null);
    setIsCreating(false);
    resetForm();
  };

  const resetForm = () => {
    setFormData({
      page_slug: '',
      title: '',
      description: '',
      keywords: [],
      examples: [],
      priority: 0.5,
      is_active: true,
    });
  };

  const addKeyword = () => {
    setFormData(prev => ({
      ...prev,
      keywords: [...(prev.keywords || []), '']
    }));
  };

  const updateKeyword = (index: number, value: string) => {
    setFormData(prev => ({
      ...prev,
      keywords: prev.keywords?.map((k, i) => i === index ? value : k) || []
    }));
  };

  const removeKeyword = (index: number) => {
    setFormData(prev => ({
      ...prev,
      keywords: prev.keywords?.filter((_, i) => i !== index) || []
    }));
  };

  const addExample = () => {
    setFormData(prev => ({
      ...prev,
      examples: [...(prev.examples || []), '']
    }));
  };

  const updateExample = (index: number, value: string) => {
    setFormData(prev => ({
      ...prev,
      examples: prev.examples?.map((e, i) => i === index ? value : e) || []
    }));
  };

  const removeExample = (index: number) => {
    setFormData(prev => ({
      ...prev,
      examples: prev.examples?.filter((_, i) => i !== index) || []
    }));
  };

  if (loading) {
    return <div className="p-6">Loading...</div>;
  }

  return (
    <div className="p-6 space-y-6">
      <div className="flex items-center justify-between">
        <div>
          <h1 className="text-2xl font-bold">Navigation Pages</h1>
          <p className="text-muted-foreground">Manage navigation pages for {agentKey}</p>
        </div>
        <div className="flex gap-2">
          <Button
            variant="outline"
            onClick={() => router.back()}
          >
            Back to Agents
          </Button>
          <Button
            onClick={() => setIsCreating(true)}
            disabled={isCreating || editingId !== null}
          >
            <svg className="w-4 h-4 mr-2" fill="none" stroke="currentColor" viewBox="0 0 24 24"><path strokeLinecap="round" strokeLinejoin="round" strokeWidth={2} d="M12 4v16m8-8H4" /></svg>
            Add Page
          </Button>
        </div>
      </div>

      {/* Create/Edit Form */}
      {(isCreating || editingId) && (
        <Card>
          <CardHeader>
            <h3 className="text-lg font-semibold">{isCreating ? 'Create' : 'Edit'} Navigation Page</h3>
          </CardHeader>
          <CardBody className="space-y-4">
            <div className="grid grid-cols-2 gap-4">
              <div>
                <Label htmlFor="page_slug">Page Slug</Label>
                <Input
                  id="page_slug"
                  value={formData.page_slug || ''}
                  onChange={(e) => setFormData(prev => ({ ...prev, page_slug: e.target.value }))}
                  placeholder="e.g., taxi, tours, places"
                />
              </div>
              <div>
                <Label htmlFor="title">Title</Label>
                <Input
                  id="title"
                  value={formData.title || ''}
                  onChange={(e) => setFormData(prev => ({ ...prev, title: e.target.value }))}
                  placeholder="e.g., Taxi & Transfers"
                />
              </div>
            </div>

            <div>
              <Label htmlFor="description">Description</Label>
              <Textarea
                id="description"
                value={formData.description || ''}
                onChange={(e) => setFormData(prev => ({ ...prev, description: e.target.value }))}
                placeholder="Brief description of this page"
              />
            </div>

            <div className="grid grid-cols-2 gap-4">
              <div>
                <Label>Keywords</Label>
                <div className="space-y-2">
                  {formData.keywords?.map((keyword, index) => (
                    <div key={`keyword-${index}-${keyword}`} className="flex gap-2">
                      <Input
                        value={keyword}
                        onChange={(e) => updateKeyword(index, e.target.value)}
                        placeholder="Keyword"
                      />
                      <Button
                        variant="outline"
                        size="sm"
                        onClick={() => removeKeyword(index)}
                      >
                        <svg className="w-4 h-4" fill="none" stroke="currentColor" viewBox="0 0 24 24"><path strokeLinecap="round" strokeLinejoin="round" strokeWidth={2} d="M6 18L18 6M6 6l12 12" /></svg>
                      </Button>
                    </div>
                  ))}
                  <Button variant="outline" size="sm" onClick={addKeyword}>
                    <svg className="w-4 h-4 mr-2" fill="none" stroke="currentColor" viewBox="0 0 24 24"><path strokeLinecap="round" strokeLinejoin="round" strokeWidth={2} d="M12 4v16m8-8H4" /></svg>
                    Add Keyword
                  </Button>
                </div>
              </div>

              <div>
                <Label>Examples</Label>
                <div className="space-y-2">
                  {formData.examples?.map((example, index) => (
                    <div key={`example-${index}-${example}`} className="flex gap-2">
                      <Input
                        value={example}
                        onChange={(e) => updateExample(index, e.target.value)}
                        placeholder="Example phrase"
                      />
                      <Button
                        variant="outline"
                        size="sm"
                        onClick={() => removeExample(index)}
                      >
                        <svg className="w-4 h-4" fill="none" stroke="currentColor" viewBox="0 0 24 24"><path strokeLinecap="round" strokeLinejoin="round" strokeWidth={2} d="M6 18L18 6M6 6l12 12" /></svg>
                      </Button>
                    </div>
                  ))}
                  <Button variant="outline" size="sm" onClick={addExample}>
                    <svg className="w-4 h-4 mr-2" fill="none" stroke="currentColor" viewBox="0 0 24 24"><path strokeLinecap="round" strokeLinejoin="round" strokeWidth={2} d="M12 4v16m8-8H4" /></svg>
                    Add Example
                  </Button>
                </div>
              </div>
            </div>

            <div className="grid grid-cols-2 gap-4">
              <div>
                <Label htmlFor="priority">Priority (0-1)</Label>
                <Input
                  id="priority"
                  type="number"
                  min="0"
                  max="1"
                  step="0.1"
                  value={formData.priority || 0.5}
                  onChange={(e) => setFormData(prev => ({ ...prev, priority: parseFloat(e.target.value) }))}
                />
              </div>
              <div className="flex items-center space-x-2">
                <Switch
                  checked={formData.is_active || false}
                  onCheckedChange={(checked) => setFormData(prev => ({ ...prev, is_active: checked }))}
                />
                <Label htmlFor="is_active">Active</Label>
              </div>
            </div>

            <div className="flex gap-2">
              <Button
                onClick={() => isCreating ? handleCreate() : handleUpdate(editingId!)}
                disabled={!formData.page_slug || !formData.title}
              >
                <svg className="w-4 h-4 mr-2" fill="none" stroke="currentColor" viewBox="0 0 24 24"><path strokeLinecap="round" strokeLinejoin="round" strokeWidth={2} d="M5 13l4 4L19 7" /></svg>
                {isCreating ? 'Create' : 'Update'}
              </Button>
              <Button variant="outline" onClick={cancelEdit}>
                <svg className="w-4 h-4 mr-2" fill="none" stroke="currentColor" viewBox="0 0 24 24"><path strokeLinecap="round" strokeLinejoin="round" strokeWidth={2} d="M6 18L18 6M6 6l12 12" /></svg>
                Cancel
              </Button>
            </div>
          </CardBody>
        </Card>
      )}

      {/* Pages List */}
      <div className="grid gap-4">
        {pages.map((page) => (
          <Card key={page.id}>
            <CardHeader>
              <div className="flex items-center justify-between">
                <div>
                  <h3 className="text-lg font-semibold flex items-center gap-2">
                    {page.title}
<<<<<<< HEAD
                    <Badge variant={page.is_active ? "default" : "warning"}>
=======
                    <Badge variant={page.is_active ? "default" : "info"}>
>>>>>>> df117aab
                      {page.is_active ? "Active" : "Inactive"}
                    </Badge>
                    <Badge variant="info">Priority: {page.priority}</Badge>
                  </h3>
                  <p className="text-sm text-gray-600">
                    /travel/{page.page_slug}
                  </p>
                </div>
                <div className="flex gap-2">
                  <Button
                    variant="outline"
                    size="sm"
                    onClick={() => startEdit(page)}
                    disabled={isCreating || editingId !== null}
                  >
                    <svg className="w-4 h-4" fill="none" stroke="currentColor" viewBox="0 0 24 24"><path strokeLinecap="round" strokeLinejoin="round" strokeWidth={2} d="M15.232 5.232l3.536 3.536M4 20h4l10.5-10.5a2.5 2.5 0 10-3.536-3.536L4 16v4z" /></svg>
                  </Button>
                  <Button
                    variant="outline"
                    size="sm"
                    onClick={() => handleDelete(page.id)}
                    disabled={isCreating || editingId !== null}
                  >
                    <svg className="w-4 h-4" fill="none" stroke="currentColor" viewBox="0 0 24 24"><path strokeLinecap="round" strokeLinejoin="round" strokeWidth={2} d="M19 7l-.867 12.142A2 2 0 0116.138 21H7.862a2 2 0 01-1.995-1.858L5 7m5 4v6m4-6v6m1-10V4a1 1 0 00-1-1h-4a1 1 0 00-1 1v3M4 7h16" /></svg>
                  </Button>
                </div>
              </div>
            </CardHeader>
            <CardBody>
              {page.description && (
                <p className="text-sm text-muted-foreground mb-3">{page.description}</p>
              )}
              
              <div className="grid grid-cols-2 gap-4">
                <div>
                  <h4 className="font-medium mb-2">Keywords</h4>
                  <div className="flex flex-wrap gap-1">
                    {page.keywords.map((keyword, index) => (
                      <Badge key={`page-${page.id}-keyword-${index}-${keyword}`} variant="info" className="text-xs">
                        {keyword}
                      </Badge>
                    ))}
                  </div>
                </div>
                
                <div>
                  <h4 className="font-medium mb-2">Examples</h4>
                  <div className="space-y-1">
                    {page.examples.map((example, index) => (
                      <div key={`page-${page.id}-example-${index}-${example}`} className="text-sm text-muted-foreground">
                        "{example}"
                      </div>
                    ))}
                  </div>
                </div>
              </div>
            </CardBody>
          </Card>
        ))}
      </div>

      {pages.length === 0 && !isCreating && (
        <Card>
          <CardBody className="text-center py-8">
            <p className="text-muted-foreground">No navigation pages found for this agent.</p>
            <Button
              className="mt-4"
              onClick={() => setIsCreating(true)}
            >
              <svg className="w-4 h-4 mr-2" fill="none" stroke="currentColor" viewBox="0 0 24 24"><path strokeLinecap="round" strokeLinejoin="round" strokeWidth={2} d="M12 4v16m8-8H4" /></svg>
              Create First Page
            </Button>
          </CardBody>
        </Card>
      )}
    </div>
  );
}<|MERGE_RESOLUTION|>--- conflicted
+++ resolved
@@ -125,15 +125,6 @@
 
       if (response.ok) {
         setPages(pages.filter(p => p.id !== id));
-<<<<<<< HEAD
-        console.log('Navigation page deleted successfully');
-      } else {
-        const error = await response.json();
-        console.error(error.error || 'Failed to delete navigation page');
-      }
-    } catch (error) {
-      console.error('Error deleting navigation page');
-=======
         alert('Navigation page deleted successfully');
       } else {
         const error = await response.json();
@@ -141,7 +132,6 @@
       }
     } catch (error) {
       alert('Error deleting navigation page');
->>>>>>> df117aab
     }
   };
 
@@ -386,11 +376,7 @@
                 <div>
                   <h3 className="text-lg font-semibold flex items-center gap-2">
                     {page.title}
-<<<<<<< HEAD
-                    <Badge variant={page.is_active ? "default" : "warning"}>
-=======
                     <Badge variant={page.is_active ? "default" : "info"}>
->>>>>>> df117aab
                       {page.is_active ? "Active" : "Inactive"}
                     </Badge>
                     <Badge variant="info">Priority: {page.priority}</Badge>
