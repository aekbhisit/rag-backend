import express from 'express';
import helmet from 'helmet';
import cors from 'cors';
import morgan from 'morgan';
import { z } from 'zod';
import { ContextRetrievalRequestSchema } from '@rag/shared';
import * as db from './adapters/db/postgresClient';
import * as cache from './adapters/cache/redisClient';
import * as storage from './adapters/storage/minioClient';
import { getPostgresPool } from './adapters/db/postgresClient';
import { buildContextsRouter } from './routes/admin/contexts';
import type { ErrorResponse } from './types/error';
import { buildIntentsRouter } from './routes/admin/intents';
import { getTenantIdFromReq } from './config/tenant';
import { tenantSettingsRateLimiter } from './middleware/rateLimiter';
import { sanitizeErrorMiddleware } from './middleware/errorSanitizer';
import { auditLoggerMiddleware } from './middleware/auditLogger';
import { responseSanitizerMiddleware } from './middleware/responseSanitizer';
import { securityMetricsMiddleware } from './middleware/securityMetrics';
// Phase 5 - Advanced Security
import { securityHeadersMiddleware } from './middleware/securityHeaders';
import { fileUploadRouter } from './routes/admin/fileUpload';
// Phase 7 - Architecture & Infrastructure Security
import { crossAppSecurityMiddleware } from './middleware/crossAppSecurity';
import { infrastructureSecurityMiddleware } from './middleware/infrastructureSecurity';
import { tenantSecurityMiddleware, enforceTenantIsolation } from './middleware/tenantSecurity';
import { apiGatewaySecurityMiddleware } from './middleware/apiGatewaySecurity';
import { systemRateLimiterMiddleware } from './middleware/systemRateLimiter';

export async function createApp() {
  const app = express();

  // Disable etag to avoid 304 Not Modified for dynamic admin APIs
  app.set('etag', false);

  app.use(helmet({
    crossOriginResourcePolicy: false,
    contentSecurityPolicy: false,
  }));
<<<<<<< HEAD
  app.use(cors({
    origin: true,
    methods: ['GET','HEAD','PUT','PATCH','POST','DELETE','OPTIONS'],
    allowedHeaders: ['Content-Type','X-Tenant-ID','Accept','Authorization','Cache-Control','Pragma'],
  }));
  app.options('*', cors({
    origin: true,
    methods: ['GET','HEAD','PUT','PATCH','POST','DELETE','OPTIONS'],
    allowedHeaders: ['Content-Type','X-Tenant-ID','Accept','Authorization','Cache-Control','Pragma'],
  }));
=======

  // Phase 5 - Advanced Security Middleware
  app.use(securityHeadersMiddleware); // Step 5.1 - Basic security headers (complements Phase 7)
  
  // Phase 7 - Architecture & Infrastructure Security Middleware
  app.use(infrastructureSecurityMiddleware); // Step 7.2 - Application-specific security headers
  app.use(crossAppSecurityMiddleware); // Step 7.1 - Cross-application security
  app.use(apiGatewaySecurityMiddleware); // Step 7.4 - API gateway security
  app.use(tenantSecurityMiddleware); // Step 7.3 - Multi-tenant security
  app.use(enforceTenantIsolation); // Step 7.3 - Tenant isolation enforcement
  
  // Enhanced CORS configuration with origin restrictions
  const allowedOrigins = process.env.ALLOWED_ORIGINS 
    ? process.env.ALLOWED_ORIGINS.split(',').map(origin => origin.trim())
    : ['http://localhost:3000', 'http://localhost:3100', 'http://localhost:3200'];

  const corsOptions = {
    origin: (origin: string | undefined, callback: Function) => {
      // Allow requests with no origin (mobile apps, curl, etc.)
      if (!origin) return callback(null, true);
      
      if (allowedOrigins.includes(origin)) {
        return callback(null, true);
      }
      
      console.warn(`CORS blocked request from origin: ${origin}`);
      return callback(new Error('Not allowed by CORS'), false);
    },
    methods: ['GET', 'HEAD', 'PUT', 'PATCH', 'POST', 'DELETE', 'OPTIONS'],
    allowedHeaders: ['Content-Type', 'X-Tenant-ID', 'X-User-ID', 'Accept', 'Authorization', 'Cache-Control', 'Pragma'],
    credentials: true,
  };

  app.use(cors(corsOptions));
  app.options('*', cors(corsOptions));
  app.use(systemRateLimiterMiddleware); // Step 7.5 - System-wide rate limiting
>>>>>>> 2f914e3b
  app.use(express.json({ limit: '50mb' }));
  app.use(morgan('dev'));

  // Add audit logging middleware
  app.use(auditLoggerMiddleware);

  // Add response sanitizer middleware
  app.use(responseSanitizerMiddleware);

  // Add security monitoring middleware (lightweight)
  app.use(securityMetricsMiddleware);

  // Assign a request id for cross-referencing logs
  app.use((req, res, next) => {
    const rid = 'req_' + Math.random().toString(36).slice(2);
    (req as any).request_id = rid;
    try { res.setHeader('X-Request-Id', rid); } catch {}
    next();
  });

  // Capture any 5xx responses that did not go through error handler
  app.use((req, res, next) => {
    const startedAt = Date.now();
    const originalSend = res.send;
    const originalJson = res.json;
    const originalStatus = res.status;
    
    // Track if response has been sent
    let responseSent = false;
    let responseStatus = 200;
    
    // Override res.send to track response
    res.send = function(body) {
      if (!responseSent) {
        responseSent = true;
        responseStatus = res.statusCode;
        console.log(`Response sent: ${req.method} ${req.originalUrl || req.url} -> ${responseStatus}`);
      }
      return originalSend.call(this, body);
    };
    
    // Override res.json to track response
    res.json = function(body) {
      if (!responseSent) {
        responseSent = true;
        responseStatus = res.statusCode;
        console.log(`Response sent: ${req.method} ${req.originalUrl || req.url} -> ${responseStatus}`);
      }
      return originalJson.call(this, body);
    };
    
    // Override res.status to track status changes
    res.status = function(code) {
      responseStatus = code;
      console.log(`Status changed: ${req.method} ${req.originalUrl || req.url} -> ${code}`);
      return originalStatus.call(this, code);
    };
    
    res.on('finish', async () => {
      try {
        if (res.statusCode >= 500) {
          console.error(`HTTP ${res.statusCode} error on ${req.method} ${req.originalUrl || req.url}`);
          console.error('Response tracking info:', {
            responseSent,
            responseStatus,
            finalStatus: res.statusCode,
            requestId: (req as any).request_id,
            tenantId: req.header('X-Tenant-ID')
          });
          
          // Try to log to database, but don't fail if database is unavailable
          try {
            const { ErrorLogsRepository } = await import('./repositories/errorLogsRepository.js');
            const repo = new ErrorLogsRepository(getPostgresPool());
            await repo.create({
              tenant_id: (req.header('X-Tenant-ID') || '00000000-0000-0000-0000-000000000000').toString(),
              endpoint: req.originalUrl || req.url,
              method: req.method,
              http_status: res.statusCode,
              message: `HTTP ${res.statusCode} without thrown error - Response tracking: sent=${responseSent}, trackedStatus=${responseStatus}`,
              error_code: 'HTTP_ERROR',
              stack: null,
              file: null,
              line: null,
              column_no: null,
              headers: req.headers,
              query: req.query,
              body: req.body,
              request_id: (req as any).request_id || null,
              log_status: 'open',
              notes: `Response tracking: sent=${responseSent}, trackedStatus=${responseStatus}, finalStatus=${res.statusCode}`,
              fixed_by: null,
              fixed_at: null,
            } as any);
            console.log('Error logged to database successfully');
          } catch (dbError) {
            console.error('Failed to log error to database:', dbError);
            // Fallback: log to console/file
            console.error('Error details:', {
              tenant_id: (req.header('X-Tenant-ID') || '00000000-0000-0000-0000-000000000000').toString(),
              endpoint: req.originalUrl || req.url,
              method: req.method,
              status: res.statusCode,
              request_id: (req as any).request_id || null,
              timestamp: new Date().toISOString(),
              responseTracking: {
                responseSent,
                responseStatus,
                finalStatus: res.statusCode
              }
            });
          }
        }
      } catch (error) {
        console.error('Error in response finish handler:', error);
      }
    });
    next();
  });

  // Ensure admin APIs are never cached by browsers/proxies
  app.use('/api/admin', (_req, res, next) => {
    res.setHeader('Cache-Control', 'no-store, no-cache, must-revalidate, proxy-revalidate');
    res.setHeader('Pragma', 'no-cache');
    res.setHeader('Expires', '0');
    next();
  });

  // Simple API-key + tenant extractor placeholders
  app.use((req, _res, next) => {
    (req as any).tenantId = getTenantIdFromReq(req);
    next();
  });

  app.get('/api/health', async (_req, res) => {
    try {
      const results = await Promise.all([
        db.health(),
        cache.health(),
        storage.health(),
      ]);
      const [dbH, cacheH, storageH] = results as any[];
      const overall = [dbH, cacheH, storageH].every((h: any) => h.status === 'ok') ? 'ok' : 'degraded';
      res.json({ status: overall, db: dbH, cache: cacheH, storage: storageH });
    } catch (error) {
      console.error('Health check failed:', error);
      res.status(500).json({ 
        status: 'error', 
        message: 'Health check failed',
        error: String(error),
        timestamp: new Date().toISOString()
      });
    }
  });

  // Simple ping endpoint that doesn't require database access
  app.get('/api/ping', (_req, res) => {
    res.json({ 
      status: 'ok', 
      message: 'pong',
      timestamp: new Date().toISOString(),
      uptime: process.uptime()
    });
  });

  // Test endpoints for debugging (placed before admin routes to ensure error handling works)
  app.get('/api/test-categories', async (req, res) => {
    try {
      const tenantId = getTenantIdFromReq(req);
      console.log('Testing categories endpoint for tenant:', tenantId);
      
      const { getPostgresPool } = await import('./adapters/db/postgresClient.js');
      const pool = getPostgresPool();
      const client = await pool.connect();
      
      try {
        // Test basic query
        const countResult = await client.query('SELECT COUNT(*) FROM categories WHERE tenant_id = $1', [tenantId]);
        const count = countResult.rows[0]?.count || '0';
        
        // Test hierarchy query
        let hierarchyResult;
        try {
          hierarchyResult = await client.query(`
            WITH RECURSIVE category_tree AS (
              SELECT id, tenant_id, name, slug, level, sort_order
              FROM categories 
              WHERE tenant_id = $1 AND parent_id IS NULL
              UNION ALL
              SELECT c.id, c.tenant_id, c.name, c.slug, c.level, c.sort_order
              FROM categories c
              INNER JOIN category_tree ct ON c.parent_id = ct.id
              WHERE c.tenant_id = $1
            )
            SELECT * FROM category_tree
            ORDER BY level, sort_order, name
          `, [tenantId]);
        } catch (hierarchyError) {
          hierarchyResult = { error: hierarchyError.message, code: hierarchyError.code };
        }
        
        res.json({
          status: 'ok',
          tenantId,
          categoryCount: count,
          hierarchyQuery: hierarchyResult.error ? 'failed' : 'success',
          hierarchyError: hierarchyResult.error || null,
          hierarchyErrorCode: hierarchyResult.code || null,
          hierarchyResults: hierarchyResult.rows ? hierarchyResult.rows.length : 0,
          timestamp: new Date().toISOString()
        });
        
      } finally {
        client.release();
      }
      
    } catch (error) {
      console.error('Test categories endpoint error:', error);
      res.status(500).json({
        status: 'error',
        message: 'Test failed',
        error: String(error),
        stack: error instanceof Error ? error.stack : null,
        timestamp: new Date().toISOString()
      });
    }
  });

  // Test endpoint to trigger database errors and test error logging
  app.get('/api/test-db-error', async (req, res, next) => {
    try {
      const tenantId = getTenantIdFromReq(req);
      console.log('Testing database error logging for tenant:', tenantId);
      
      const { getPostgresPool } = await import('./adapters/db/postgresClient.js');
      const pool = getPostgresPool();
      const client = await pool.connect();
      
      try {
        // This will cause a database error
        await client.query('SELECT * FROM non_existent_table WHERE invalid_column = $1', ['test']);
        
        // If we get here, something is wrong
        res.json({ status: 'unexpected_success' });
        
      } finally {
        client.release();
      }
      
    } catch (error) {
      console.error('Database error test endpoint error:', error);
      // Pass error to next() to trigger global error handler
      next(error);
    }
  });

  app.get('/health', async (_req, res) => {
    const dbH = await db.health();
    res.status(dbH.status === 'ok' ? 200 : 503).json({ status: dbH.status });
  });

  // Apply tenant-aware rate limiting to public API endpoints
  app.use('/api', tenantSettingsRateLimiter());

  app.post('/api/retrieve', (req, res, next) => {
    try {
      const parsed = ContextRetrievalRequestSchema.parse(req.body);
      res.json({
        contexts: [],
        citations: [],
        profile_id: 'placeholder',
        ai_instruction_message: 'placeholder',
        retrieval_method: 'fallback',
        latency_ms: 0,
        intent_filters_applied: { scope_filter: false, action_filter: false, combined_query: parsed.query },
      });
    } catch (err) {
      next(err);
    }
  });

  // Admin: contexts & intents & profiles/targets/overrides/logs/users
  app.use('/api/admin/contexts', buildContextsRouter(getPostgresPool()));
  app.use('/api/admin/intents', buildIntentsRouter(getPostgresPool()));
  const { buildProfilesRouter } = await import('./routes/admin/profiles');
  const { buildProfileTargetsRouter } = await import('./routes/admin/profileTargets');
  const { buildOverridesRouter } = await import('./routes/admin/overrides');
  const { buildLogsRouter } = await import('./routes/admin/logs');
  const { buildUsersRouter } = await import('./routes/admin/users');
  const { buildSettingsRouter } = await import('./routes/admin/settings');
  const { buildErrorLogsRouter } = await import('./routes/admin/errorLogs');
  app.use('/api/admin/profiles', buildProfilesRouter(getPostgresPool()));
  app.use('/api/admin/profile-targets', buildProfileTargetsRouter(getPostgresPool()));
  app.use('/api/admin/overrides', buildOverridesRouter(getPostgresPool()));
  app.use('/api/admin/logs', buildLogsRouter(getPostgresPool()));
  app.use('/api/admin/users', buildUsersRouter(getPostgresPool()));
  app.use('/api/admin/settings', buildSettingsRouter(getPostgresPool()));
  app.use('/api/admin/error-logs', buildErrorLogsRouter(getPostgresPool()));
<<<<<<< HEAD
=======
  try {
    const { buildAgentsAdminRouter } = await import('./routes/admin/agents');
    app.use('/api/admin', buildAgentsAdminRouter(getPostgresPool()));
  } catch (error) {
    console.error('Failed to mount agents admin routes:', error);
  }
  try {
    const { buildAgentsMasterAdminRouter } = await import('./routes/admin/agentsMaster');
    app.use('/api/admin', buildAgentsMasterAdminRouter(getPostgresPool()));
  } catch (error) {
    console.error('Failed to mount agents master admin routes:', error);
  }
  try {
    const { buildAgentsTestAdminRouter } = await import('./routes/admin/agentsTest');
    app.use('/api/admin', buildAgentsTestAdminRouter(getPostgresPool()));
  } catch (error) {
    console.error('Failed to mount agents test routes:', error);
  }
  try {
    const { buildSecurityRouter } = await import('./routes/admin/security');
    app.use('/api/admin/security', buildSecurityRouter());
  } catch (error) {
    console.error('Failed to mount security routes:', error);
  }
  try {
    const { buildComplianceRouter } = await import('./routes/admin/compliance');
    app.use('/api/admin/compliance', buildComplianceRouter());
  } catch (error) {
    console.error('Failed to mount compliance routes:', error);
  }
  try {
    const { buildSystemSecurityRouter } = await import('./routes/admin/systemSecurity');
    app.use('/api/admin/system-security', buildSystemSecurityRouter());
  } catch (error) {
    console.error('Failed to mount system security routes:', error);
  }
  try {
    const { buildToolTestAdminRouter } = await import('./routes/admin/toolTest');
    app.use('/api/admin', buildToolTestAdminRouter(getPostgresPool()));
  } catch (error) {
    console.error('Failed to mount tool test admin routes:', error);
  }
  try {
    const { buildNavigationPagesRouter } = await import('./routes/admin/navigation-pages');
    app.use('/api/admin/navigation-pages', buildNavigationPagesRouter(getPostgresPool()));
  } catch (error) {
    console.error('Failed to mount navigation pages admin routes:', error);
  }
>>>>>>> 2f914e3b
  const { buildAuthRouter } = await import('./routes/admin/auth');
  app.use('/api/admin/auth', buildAuthRouter(getPostgresPool()));
  const { buildDashboardRouter } = await import('./routes/admin/dashboard');
  app.use('/api/admin/dashboard', buildDashboardRouter(getPostgresPool()));
  
  // Phase 5 - File Upload Security
  app.use('/api/admin/file-upload', fileUploadRouter);
  
  // Cache management routes
  try {
    const { buildCacheRouter } = await import('./routes/admin/cache.js');
    app.use('/api/admin/cache', buildCacheRouter());
  } catch (error) {
    console.error('Failed to load cache routes:', error);
  }

  // Import routes
  const { importRoutes } = await import('./routes/admin/import');
  app.use('/api/admin/import', importRoutes);

  // Categories and Intent System routes
  try {
    const { buildCategoriesRouter } = await import('./routes/admin/categories.js');
    const { buildIntentSystemRouter } = await import('./routes/admin/intentSystem.js');
    const { buildPromptsRouter } = await import('./routes/admin/prompts.js');
    const { buildRequestsRouter } = await import('./routes/admin/requests.js');
    const { buildMessagesRouter } = await import('./routes/admin/messages.js');
    const { buildSessionsRouter } = await import('./routes/admin/sessions.js');
    const { buildCostsRouter } = await import('./routes/admin/costs.js');
    const { buildAiCostsRouter } = await import('./routes/admin/aiCosts.js').catch(() => ({ buildAiCostsRouter: null as any }));
    const { buildAiUsageRouter } = await import('./routes/admin/aiUsage.js').catch(() => ({ buildAiUsageRouter: null as any }));
    const { buildAiPricingRouter } = await import('./routes/admin/aiPricing.js').catch(() => ({ buildAiPricingRouter: null as any }));
    const { buildTenantsRouter } = await import('./routes/admin/tenants.js').catch(() => ({ buildTenantsRouter: null as any }));
    app.use('/api/admin/categories', buildCategoriesRouter(getPostgresPool()));
    app.use('/api/admin/intent-system', buildIntentSystemRouter(getPostgresPool()));
    app.use('/api/admin/prompts', buildPromptsRouter(getPostgresPool()));
    app.use('/api/admin/requests', buildRequestsRouter(getPostgresPool()));
    app.use('/api/admin/messages', buildMessagesRouter(getPostgresPool()));
    app.use('/api/admin/sessions', buildSessionsRouter(getPostgresPool()));
    app.use('/api/admin/costs', buildCostsRouter());
    if (buildAiCostsRouter) app.use('/api/admin/ai-costs', buildAiCostsRouter());
    if (buildAiUsageRouter) app.use('/api/admin/ai-usage', buildAiUsageRouter());
    if (buildAiPricingRouter) app.use('/api/admin/ai-pricing', buildAiPricingRouter());
    if (buildTenantsRouter) app.use('/api/admin/tenants', buildTenantsRouter());
  } catch (error) {
    console.error('Failed to load categories/intent routes:', error);
  }

  // Public retrieval routes
  try {
    const { buildPublicRetrieveRouter } = await import('./routes/public/retrieve.js');
    app.use('/api', buildPublicRetrieveRouter());
  } catch (error) {
    console.error('Failed to load public retrieve routes:', error);
  }

<<<<<<< HEAD
=======
  // Public prompts endpoints
  try {
    const { buildPublicPromptsRouter } = await import('./routes/public/prompts');
    app.use('/api', buildPublicPromptsRouter());
  } catch (error) {
    console.error('Failed to load public prompts routes:', error);
  }

  // Public sessions endpoints
  try {
    const { buildPublicSessionsRouter } = await import('./routes/public/sessions');
    app.use('/api', buildPublicSessionsRouter());
  } catch (error) {
    console.error('Failed to load public sessions routes:', error);
  }

  // Public agents endpoints (for frontend-safe data)
  try {
    const { buildPublicAgentsRouter } = await import('./routes/public/agents');
    app.use('/api', buildPublicAgentsRouter());
  } catch (error) {
    console.error('Failed to load public agents routes:', error);
  }

>>>>>>> 2f914e3b
  // Public API docs
  try {
    const { buildDocsRouter } = await import('./routes/public/docs.js');
    app.use('/api', buildDocsRouter());
  } catch (error) {
    console.error('Failed to load api docs routes:', error);
  }

<<<<<<< HEAD
  // Error handler
=======
  // Public messages endpoints (logging)
  try {
    const { buildPublicMessagesRouter } = await import('./routes/public/messages');
    app.use('/api', buildPublicMessagesRouter());
  } catch (error) {
    console.error('Failed to load public messages routes:', error);
  }

  // Public chat endpoints (completions)
  try {
    const { buildPublicChatRouter } = await import('./routes/public/chat');
    app.use('/api', buildPublicChatRouter());
  } catch (error) {
    console.error('Failed to load public chat routes:', error);
  }

  // Public contexts endpoints (import)
  try {
    const { buildPublicContextsRouter } = await import('./routes/public/contexts');
    app.use('/api', buildPublicContextsRouter());
  } catch (error) {
    console.error('Failed to load public contexts routes:', error);
  }

  // Public LINE endpoints
  try {
    const { buildPublicLineRouter } = await import('./routes/public/line');
    app.use('/api', buildPublicLineRouter());
  } catch (error) {
    console.error('Failed to load public line routes:', error);
  }

  // Public staff endpoints
  try {
    const { buildPublicStaffRouter } = await import('./routes/public/staff');
    app.use('/api', buildPublicStaffRouter());
  } catch (error) {
    console.error('Failed to load public staff routes:', error);
  }

  // Public travel endpoints
  try {
    const { buildPublicTravelRouter } = await import('./routes/public/travel');
    app.use('/api', buildPublicTravelRouter());
  } catch (error) {
    console.error('Failed to load public travel routes:', error);
  }

  // Enhanced error handler with sanitization
>>>>>>> 2f914e3b
  app.use(async (err: any, req: express.Request, res: express.Response, _next: express.NextFunction) => {
    // Log full error details for debugging
    // eslint-disable-next-line no-console
    console.error('API Error:', err);
    const isZod = err instanceof z.ZodError;
    const status = isZod ? 400 : 500;
    // Persist into error_logs for production diagnostics
    try {
      const { ErrorLogsRepository } = await import('./repositories/errorLogsRepository.js');
      const repo = new ErrorLogsRepository(getPostgresPool());
      const stack: string = typeof err?.stack === 'string' ? err.stack : '';
      let file: string | null = null; let line: number | null = null; let column_no: number | null = null;
      try {
        const first = stack.split('\n').find((l: string) => l.includes('.ts:') || l.includes('.js:')) || '';
        const m = first.match(/\((.*):(\d+):(\d+)\)/) || first.match(/at\s+[^\(]*\s+(.*):(\d+):(\d+)/);
        if (m) { file = m[1] || null; line = m[2] ? Number(m[2]) : null; column_no = m[3] ? Number(m[3]) : null; }
      } catch {}
      await repo.create({
        tenant_id: (req.header('X-Tenant-ID') || '00000000-0000-0000-0000-000000000000').toString(),
        endpoint: req.originalUrl || req.url,
        method: req.method,
        http_status: status,
        message: String(err?.message || 'unexpected'),
        error_code: isZod ? 'VALIDATION_ERROR' : 'INTERNAL_ERROR',
        stack,
        file,
        line,
        column_no: column_no as any,
        headers: req.headers,
        query: req.query,
        body: req.body,
        request_id: (req as any).request_id || null,
        log_status: 'open',
        notes: null,
        fixed_by: null,
        fixed_at: null,
      } as any);
      console.log('Error logged to database successfully');
    } catch (dbError) {
      console.error('Failed to log error to database:', dbError);
      // Fallback: log to console with full error details
      console.error('Full error details (fallback logging):', {
        error: err,
        stack: err?.stack,
        tenant_id: (req.header('X-Tenant-ID') || '00000000-0000-0000-0000-000000000000').toString(),
        endpoint: req.originalUrl || req.url,
        method: req.method,
        status,
        request_id: (req as any).request_id || null,
        timestamp: new Date().toISOString()
      });
    }
    
    // Sanitize error message for client response
    let message = err?.message || 'Internal server error';
    const sensitivePatterns = [/password/gi, /secret/gi, /token/gi, /key/gi, /auth/gi, /credential/gi];
    sensitivePatterns.forEach(pattern => {
      message = message.replace(pattern, '[REDACTED]');
    });
    
    const error: ErrorResponse = {
      error_code: isZod ? 'VALIDATION_ERROR' : 'INTERNAL_ERROR',
      message: isZod ? 'Invalid request' : message,
      details: isZod ? (err as any).flatten() : undefined,
      escalation_required: !isZod,
      timestamp: new Date().toISOString(),
      request_id: (req as any).request_id || 'req_' + Math.random().toString(36).slice(2),
    };
    res.status(status).json(error);
  });

  return app;
}

<|MERGE_RESOLUTION|>--- conflicted
+++ resolved
@@ -37,18 +37,6 @@
     crossOriginResourcePolicy: false,
     contentSecurityPolicy: false,
   }));
-<<<<<<< HEAD
-  app.use(cors({
-    origin: true,
-    methods: ['GET','HEAD','PUT','PATCH','POST','DELETE','OPTIONS'],
-    allowedHeaders: ['Content-Type','X-Tenant-ID','Accept','Authorization','Cache-Control','Pragma'],
-  }));
-  app.options('*', cors({
-    origin: true,
-    methods: ['GET','HEAD','PUT','PATCH','POST','DELETE','OPTIONS'],
-    allowedHeaders: ['Content-Type','X-Tenant-ID','Accept','Authorization','Cache-Control','Pragma'],
-  }));
-=======
 
   // Phase 5 - Advanced Security Middleware
   app.use(securityHeadersMiddleware); // Step 5.1 - Basic security headers (complements Phase 7)
@@ -85,7 +73,6 @@
   app.use(cors(corsOptions));
   app.options('*', cors(corsOptions));
   app.use(systemRateLimiterMiddleware); // Step 7.5 - System-wide rate limiting
->>>>>>> 2f914e3b
   app.use(express.json({ limit: '50mb' }));
   app.use(morgan('dev'));
 
@@ -384,8 +371,6 @@
   app.use('/api/admin/users', buildUsersRouter(getPostgresPool()));
   app.use('/api/admin/settings', buildSettingsRouter(getPostgresPool()));
   app.use('/api/admin/error-logs', buildErrorLogsRouter(getPostgresPool()));
-<<<<<<< HEAD
-=======
   try {
     const { buildAgentsAdminRouter } = await import('./routes/admin/agents');
     app.use('/api/admin', buildAgentsAdminRouter(getPostgresPool()));
@@ -434,7 +419,6 @@
   } catch (error) {
     console.error('Failed to mount navigation pages admin routes:', error);
   }
->>>>>>> 2f914e3b
   const { buildAuthRouter } = await import('./routes/admin/auth');
   app.use('/api/admin/auth', buildAuthRouter(getPostgresPool()));
   const { buildDashboardRouter } = await import('./routes/admin/dashboard');
@@ -491,8 +475,6 @@
     console.error('Failed to load public retrieve routes:', error);
   }
 
-<<<<<<< HEAD
-=======
   // Public prompts endpoints
   try {
     const { buildPublicPromptsRouter } = await import('./routes/public/prompts');
@@ -517,7 +499,6 @@
     console.error('Failed to load public agents routes:', error);
   }
 
->>>>>>> 2f914e3b
   // Public API docs
   try {
     const { buildDocsRouter } = await import('./routes/public/docs.js');
@@ -526,9 +507,6 @@
     console.error('Failed to load api docs routes:', error);
   }
 
-<<<<<<< HEAD
-  // Error handler
-=======
   // Public messages endpoints (logging)
   try {
     const { buildPublicMessagesRouter } = await import('./routes/public/messages');
@@ -578,7 +556,6 @@
   }
 
   // Enhanced error handler with sanitization
->>>>>>> 2f914e3b
   app.use(async (err: any, req: express.Request, res: express.Response, _next: express.NextFunction) => {
     // Log full error details for debugging
     // eslint-disable-next-line no-console
